use ethers::abi::Token;

use crate::utils::{http::get_json_from_url, strings::replace_last};


#[derive(Debug, Clone)]
pub struct ResolvedFunction {
    pub name: String,
    pub signature: String,
    pub inputs: Vec<String>,
    pub decoded_inputs: Option<Vec<Token>>,
}

#[derive(Debug, Clone)]
pub struct ResolvedError {
    pub name: String,
    pub signature: String,
    pub inputs: Vec<String>,
}

#[derive(Debug, Clone)]
pub struct ResolvedLog {
    pub name: String,
    pub signature: String,
    pub inputs: Vec<String>,
}

pub fn resolve_function_signature(signature: &String) -> Option<Vec<ResolvedFunction>> {

    // get function possibilities from 4byte
    let signatures = match get_json_from_url(format!("https://sig.eth.samczsun.com/api/v1/signatures?all=true&function=0x{}", &signature), 3) {
        Some(signatures) => signatures,
        None => return None
    };

    // convert the serde value into a vec of possible functions
    // AAAHAHHHHHH IM MATCHING
    let results = match signatures.get("result") {
        Some(result) => match result.get("function") {
            Some(function) => match function.get(format!("0x{signature}")) {
                Some(functions) => match functions.as_array() {
                    Some(functions) => functions.to_vec(),
                    None => return None
                },
                None => return None
            },
            None => return None
        },
        None => return None
    };

    let mut signature_list: Vec<ResolvedFunction> = Vec::new();

    for signature in results {

        // get the function text signature and unwrap it into a string
        let text_signature = match signature.get("name") {
            Some(text_signature) => text_signature.to_string().replace("\"", ""),
            None => continue
        };
        
        // safely split the text signature into name and inputs
        let function_parts = match text_signature.split_once("(") {
            Some(function_parts) => function_parts,
            None => continue
        };

        signature_list.push(ResolvedFunction {
            name: function_parts.0.to_string(),
            signature: text_signature.to_string(),
            inputs: replace_last(function_parts.1.to_string(), ")", "").split(",").map(|input| input.to_string()).collect(),
            decoded_inputs: None
        });

    }

    return match signature_list.len() {
        0 => None,
        _ => Some(signature_list)
    }

}

pub fn resolve_error_signature(signature: &String) -> Option<Vec<ResolvedError>> {

    // get function possibilities from 4byte
    let signatures = match get_json_from_url(format!("https://sig.eth.samczsun.com/api/v1/signatures?all=true&function=0x{}", &signature), 3) {
        Some(signatures) => signatures,
        None => return None
    };

    // convert the serde value into a vec of possible functions
    // AAAHAHHHHHH IM MATCHING
    let results = match signatures.get("result") {
        Some(result) => match result.get("function") {
            Some(function) => match function.get(format!("0x{signature}")) {
                Some(functions) => match functions.as_array() {
                    Some(functions) => functions.to_vec(),
                    None => return None
                },
                None => return None
            },
            None => return None
        },
        None => return None
    };

    let mut signature_list: Vec<ResolvedError> = Vec::new();

    for signature in results {

        // get the function text signature and unwrap it into a string
        let text_signature = match signature.get("name") {
            Some(text_signature) => text_signature.to_string().replace("\"", ""),
            None => continue
        };
        
        // safely split the text signature into name and inputs
        let function_parts = match text_signature.split_once("(") {
            Some(function_parts) => function_parts,
            None => continue
        };

        signature_list.push(ResolvedError {
            name: function_parts.0.to_string(),
            signature: text_signature.to_string(),
            inputs: replace_last(function_parts.1.to_string(), ")", "").split(",").map(|input| input.to_string()).collect()
        });

    }

    return match signature_list.len() {
        0 => None,
        _ => Some(signature_list)
    }

}


pub fn resolve_event_signature(signature: &String) -> Option<Vec<ResolvedLog>> {

    // get function possibilities from 4byte
<<<<<<< HEAD
    let signatures = match get_json_from_url(format!("https://sig.eth.samczsun.com/api/v1/signatures?all=true&function=0x{}", &signature), 3) {
=======
    let signatures = match get_json_from_url(format!("https://sig.eth.samczsun.com/api/v1/signatures?all=true&event=0x{}", &signature)) {
>>>>>>> 1018f61e
        Some(signatures) => signatures,
        None => return None
    };

    // convert the serde value into a vec of possible functions
    // AAAHAHHHHHH IM MATCHING
    let results = match signatures.get("result") {
        Some(result) => match result.get("event") {
            Some(event) => match event.get(format!("0x{signature}")) {
                Some(events) => match events.as_array() {
                    Some(events) => events.to_vec(),
                    None => return None
                },
                None => return None
            },
            None => return None
        },
        None => return None
    };

    let mut signature_list: Vec<ResolvedLog> = Vec::new();

    for signature in results {

        // get the function text signature and unwrap it into a string
        let text_signature = match signature.get("name") {
            Some(text_signature) => text_signature.to_string().replace("\"", ""),
            None => continue
        };
        
        // safely split the text signature into name and inputs
        let function_parts = match text_signature.split_once("(") {
            Some(function_parts) => function_parts,
            None => continue
        };

        signature_list.push(ResolvedLog {
            name: function_parts.0.to_string(),
            signature: text_signature.to_string(),
            inputs: replace_last(function_parts.1.to_string(), ")", "").split(",").map(|input| input.to_string()).collect()
        });

    }

    return match signature_list.len() {
        0 => None,
        _ => Some(signature_list)
    }

}<|MERGE_RESOLUTION|>--- conflicted
+++ resolved
@@ -140,11 +140,7 @@
 pub fn resolve_event_signature(signature: &String) -> Option<Vec<ResolvedLog>> {
 
     // get function possibilities from 4byte
-<<<<<<< HEAD
     let signatures = match get_json_from_url(format!("https://sig.eth.samczsun.com/api/v1/signatures?all=true&function=0x{}", &signature), 3) {
-=======
-    let signatures = match get_json_from_url(format!("https://sig.eth.samczsun.com/api/v1/signatures?all=true&event=0x{}", &signature)) {
->>>>>>> 1018f61e
         Some(signatures) => signatures,
         None => return None
     };
